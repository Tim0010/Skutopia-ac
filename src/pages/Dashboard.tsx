import { useAuth } from "@/contexts/AuthContext";
import { useEffect, useState, useRef, useCallback } from "react";
import { fetchDashboardData } from "@/lib/api";
import { Card, CardContent, CardDescription, CardFooter, CardHeader, CardTitle } from "@/components/ui/card";
import { ScrollArea } from "@/components/ui/scroll-area";
import { Input } from "@/components/ui/input";
import { Button } from "@/components/ui/button";
import { BrainCircuit, SendHorizontal, Loader2, Activity, Award, Video, BookOpen, FileText, Pencil, Users } from "lucide-react";
import { Link } from "react-router-dom";
import { supabase } from "@/lib/supabaseClient";
import { toast } from "sonner";

// Types for the data
interface Progress {
  id: string;
  user_id: string;
  subject: string;
  quizzes_completed: number;
  videos_watched: number;
  flashcards_used: number;
  progress_percent: number;
  last_updated: string;
}

interface Session {
  id: string;
  user_id: string;
  mentor_id: string;
  session_time: string;
  session_type: 'mentorship' | 'live_class';
  status: 'scheduled' | 'completed' | 'cancelled';
  created_at: string;
}

// --- Define structure for a Recent Activity Item ---
interface ActivityItem {
  id: string; // Unique ID for the key
  type: 'quiz_start' | 'quiz_complete' | 'video_watch' | 'flashcard_session' | 'material_view'; // Type of activity
  description: string; // Text description (e.g., "Completed 'Algebra Basics' Quiz")
  timestamp: string; // ISO timestamp string from DB
  link?: string; // Optional link to the relevant content (e.g., /quizzes/123)
}

interface DashboardData {
  user: any;
  progress: Progress[];
  sessions: Session[];
  recentActivities: ActivityItem[]; // Add the new field for activities
}

// --- Muzanga Chat Component (Integrated) ---
interface ChatMessage {
  id?: string;
  role: "user" | "assistant";
  content: string;
  timestamp: Date;
}

const MuzangaChat = () => {
  const { user } = useAuth();
  const [messages, setMessages] = useState<ChatMessage[]>([]);
  const [input, setInput] = useState("");
  const [loading, setLoading] = useState(false);
  const [historyLoading, setHistoryLoading] = useState(true);
  const scrollAreaRef = useRef<HTMLDivElement>(null);

  const fetchHistory = useCallback(async () => {
    if (!user?.id) return;
    console.log("Fetching chat history for user:", user.id);
    setHistoryLoading(true);
    try {
      const { data, error } = await supabase
        .from('chat_messages')
        .select('id, role, content, created_at')
        .eq('user_id', user.id)
        .order('created_at', { ascending: true });

      if (error) {
        throw error;
      }

      if (data) {
        const loadedMessages: ChatMessage[] = data.map(msg => ({
          id: msg.id,
          role: msg.role as 'user' | 'assistant',
          content: msg.content,
          timestamp: new Date(msg.created_at)
        }));

        if (loadedMessages.length === 0) {
          setMessages([
            {
              role: "assistant",
              content: "Hi there! I'm Muzanga, your friendly mentor. How can I help you today?",
              timestamp: new Date()
            }
          ]);
        } else {
          setMessages(loadedMessages);
        }
        console.log("Chat history loaded:", loadedMessages.length, "messages");
      }
    } catch (error: any) {
      console.error("Error fetching chat history:", error);
      toast.error("Failed to load chat history.");
      if (messages.length === 0) {
        setMessages([
          {
            role: "assistant",
            content: "Hi there! I'm Muzanga, your friendly mentor. How can I help you today?",
            timestamp: new Date()
          }
        ]);
      }
    } finally {
      setHistoryLoading(false);
    }
  }, [user]);

  useEffect(() => {
    fetchHistory();
  }, [fetchHistory]);

  useEffect(() => {
    if (scrollAreaRef.current) {
      setTimeout(() => {
        if (scrollAreaRef.current) {
          scrollAreaRef.current.scrollTo({ top: scrollAreaRef.current.scrollHeight, behavior: 'smooth' });
        }
      }, 100);
    }
  }, [messages]);

  const saveMessageToDb = async (message: Omit<ChatMessage, 'id' | 'timestamp'>) => {
    if (!user?.id) return;

    try {
      const { error } = await supabase
        .from('chat_messages')
        .insert({
          user_id: user.id,
          role: message.role,
          content: message.content,
        });
      if (error) {
        console.error("Error saving message:", error);
      }
    } catch (err) {
      console.error("Exception saving message:", err);
    }
  };

  const sendMessage = async () => {
    if (!input.trim() || loading) return;

    const userMessageContent = input;
    const userMessageForState: ChatMessage = {
      role: "user",
      content: userMessageContent,
      timestamp: new Date()
    };

    const newMessages = [...messages, userMessageForState];
    setMessages(newMessages);
    setLoading(true);
    setInput("");

    saveMessageToDb({ role: 'user', content: userMessageContent });

    try {
      const historyToSend = newMessages.slice(-10);
      console.log(`Invoking edge function with ${historyToSend.length} messages...`);

      const { data: responseData, error: invokeError } = await supabase.functions.invoke(
        'ask-muzanga',
        {
          body: { messages: historyToSend.map(({ role, content }) => ({ role, content })) },
        }
      );

      if (invokeError) {
        if (invokeError instanceof Error) {
          throw new Error(invokeError.message || 'Function invocation failed');
        } else {
          console.error("Non-Error invocation error:", invokeError);
          throw new Error('An unknown error occurred during function invocation.');
        }
      }
      if (responseData?.error) {
        throw new Error(responseData.error);
      }
      const reply = responseData?.reply;
      if (typeof reply !== 'string') {
        console.error('Invalid reply format received:', responseData);
        throw new Error("Received an invalid reply from Muzanga.");
      }

      const assistantMessageForState: ChatMessage = {
        role: "assistant",
        content: reply,
        timestamp: new Date()
      };

      setMessages(currentMessages => [...currentMessages, assistantMessageForState]);

      saveMessageToDb({ role: 'assistant', content: reply });

    } catch (error: any) {
      console.error("Error in sendMessage:", error);
      toast.error(`Error: ${error.message || "Could not get reply from Muzanga."}`);
      const errorMessage: ChatMessage = {
        role: "assistant",
        content: "Sorry, I encountered an error connecting to my brain. Please try again later.",
        timestamp: new Date()
      };
      setMessages(currentMessages => [...currentMessages, errorMessage]);
    } finally {
      setLoading(false);
    }
  };

  const formatTime = (date: Date): string => {
    return date.toLocaleTimeString('en-US', {
      hour: 'numeric',
      minute: '2-digit',
      hour12: true
    });
  };

  return (
    <Card className="flex flex-col h-[500px] shadow-lg rounded-lg">
      <CardHeader className="border-b dark:border-gray-700">
        <CardTitle className="flex items-center text-xl font-semibold text-gray-700 dark:text-white">
          <BrainCircuit className="h-6 w-6 mr-2 text-skutopia-600" /> Muzanga AI Assistant
        </CardTitle>
        <CardDescription>Your friendly mentor for education and guidance.</CardDescription>
      </CardHeader>
      <CardContent className="flex-grow p-0 overflow-hidden">
        <ScrollArea className="h-full p-4" ref={scrollAreaRef}>
          {historyLoading ? (
            <div className="flex justify-center items-center h-full">
              <Loader2 className="h-6 w-6 animate-spin text-gray-500" />
              <p className="ml-2 text-gray-500">Loading chat history...</p>
            </div>
          ) : (
            <div className="space-y-4">
              {messages.map((msg, i) => (
                <div
                  key={`${msg.id || i}`}
                  className={`flex flex-col ${msg.role === "user" ? "items-end" : "items-start"}`}
                >
                  <div
                    className={`relative max-w-[75%] rounded-lg px-3 py-2 text-sm ${msg.role === "user"
                      ? "bg-skutopia-600 text-white"
                      : "bg-gray-100 dark:bg-gray-700 dark:text-gray-200"}`
                    }
                  >
                    {msg.content}
                    <span className="text-xs opacity-70 ml-2 pt-1 float-right clear-both">
                      {formatTime(msg.timestamp)}
                    </span>
                  </div>
                </div>
              ))}
              {loading && (
                <div className="flex justify-start">
                  <div className="max-w-[75%] rounded-lg px-4 py-2 text-sm bg-gray-100 dark:bg-gray-700 dark:text-gray-200 flex items-center">
                    <Loader2 className="h-4 w-4 animate-spin mr-2" /> Thinking...
                  </div>
                </div>
              )}
            </div>
          )}
        </ScrollArea>
      </CardContent>
      <CardFooter className="border-t dark:border-gray-700 p-4">
        <div className="flex w-full items-center space-x-2">
          <Input
            value={input}
            onChange={(e) => setInput(e.target.value)}
            onKeyDown={(e) => e.key === "Enter" && !loading && sendMessage()}
            placeholder="Ask Muzanga anything..."
            disabled={loading || historyLoading}
            className="flex-1"
          />
          <Button onClick={sendMessage} disabled={loading || historyLoading || !input.trim()} size="icon">
            {loading ? <Loader2 className="h-4 w-4 animate-spin" /> : <SendHorizontal className="h-4 w-4" />}
            <span className="sr-only">Send</span>
          </Button>
        </div>
      </CardFooter>
    </Card>
  );
};
// --- End Muzanga Chat Component ---

const Dashboard = () => {
  const { user } = useAuth();
  const [dashboardData, setDashboardData] = useState<DashboardData | null>(null);
  const [loadingData, setLoadingData] = useState<boolean>(true);
  const [fetchError, setFetchError] = useState<string | null>(null);

  useEffect(() => {
    if (!user?.id) {
      setLoadingData(false);
      return;
    }

    setLoadingData(true);
    setFetchError(null);

    // Fetch real data from Supabase
    fetchDashboardData(user.id, {
      name: user.name,
      email: user.email,
      avatarUrl: user.avatarUrl
    })
      .then(data => {
        setDashboardData(data);
      })
      .catch(err => {
        console.error('Failed to fetch dashboard data:', err);
        setFetchError(err.message || 'Failed to load dashboard data.');
      })
      .finally(() => {
        setLoadingData(false);
      });
  }, [user]);

<<<<<<< HEAD
  if (loadingData) return <p className="p-6 text-center">Loading dashboard data...</p>;
  if (fetchError) return <p className="p-6 text-center text-red-600">Error loading dashboard: {fetchError}</p>;
  if (!user) return <p className="p-6 text-center">User not found.</p>;

  // Helper to get icon based on activity type
  const getActivityIcon = (type: ActivityItem['type']) => {
    switch (type) {
      case 'quiz_start':
      case 'quiz_complete':
        return <Award size={18} className="mr-3 text-blue-500" />;
      case 'video_watch':
        return <Video size={18} className="mr-3 text-red-500" />;
      case 'flashcard_session':
        return <BookOpen size={18} className="mr-3 text-green-500" />;
      case 'material_view':
        return <FileText size={18} className="mr-3 text-purple-500" />;
      default:
        return <Activity size={18} className="mr-3 text-gray-500" />;
    }
  };
=======
  if (loading) return <p className="p-6 text-center">Loading dashboard...</p>;
  if (error) return <p className="p-6 text-center text-red-600">Error: {error}</p>;
  if (!dashboardData || !user) return <p className="p-6 text-center">No dashboard data or user found.</p>;
>>>>>>> fb01e1f9

  return (
    <div className="p-6 bg-gray-50 dark:bg-gray-950 min-h-screen font-sans">
      {/* Header Section */}
      <div className="mb-8 p-4 bg-white dark:bg-gray-800/50 shadow rounded-lg flex items-center space-x-4 border dark:border-gray-700/50">
        <img
<<<<<<< HEAD
          src={user.avatarUrl || '/default-avatar.png'}
          alt={`${user.name}'s Avatar`}
          className="w-16 h-16 rounded-full border-2 border-skutopia-500"
          onError={(e) => { (e.target as HTMLImageElement).src = '/default-avatar.png'; }}
        />
        <div>
          <h1 className="text-3xl font-bold text-gray-800 dark:text-white">Welcome back, {user.name}! 👋</h1>
          <p className="text-gray-600 dark:text-gray-400">Let's continue your learning journey.</p>
=======
          key={user.avatarUrl} 
          src={user.avatarUrl || '/default-avatar.png'} 
          alt={`${user.name}'s Avatar`}
          className="w-16 h-16 rounded-full border-2 border-blue-500 object-cover"
          onError={(e) => { 
            if ((e.target as HTMLImageElement).src !== '/default-avatar.png') {
                (e.target as HTMLImageElement).src = '/default-avatar.png'; 
            }
          }}
        />
        <div>
          <h1 className="text-3xl font-bold text-gray-800">Welcome back, {user.name}! 👋</h1>
          <p className="text-gray-600">Let's continue your learning journey.</p>
>>>>>>> fb01e1f9
        </div>
      </div>

      <div className="grid grid-cols-1 lg:grid-cols-3 gap-6">
        {/* Left Column (Chat & Goals) */}
        <div className="lg:col-span-2 space-y-6">
          <MuzangaChat />

          {/* Daily Goals/Insights - Placeholder */}
          <Card className="p-6 shadow-lg rounded-lg dark:bg-gray-800/50 border dark:border-gray-700/50">
            <CardHeader className="p-0 mb-4">
              <CardTitle className="text-xl font-semibold text-gray-700 dark:text-white">💡 Daily Goals & Insights</CardTitle>
            </CardHeader>
            <CardContent className="p-0">
              <p className="text-sm text-gray-500 dark:text-gray-400">Track your daily learning goals and see personalized insights as you progress. (Feature coming soon!)</p>
            </CardContent>
          </Card>
        </div>

        {/* Right Column (Sessions & Quick Actions) */}
        <div className="space-y-6">
          {/* --- Recent Activities Card (Corrected JSX Structure) --- */}
          <Card className="shadow-lg rounded-lg dark:bg-gray-800/50 border dark:border-gray-700/50">
            <CardHeader>
              <CardTitle className="text-xl font-semibold text-gray-700 dark:text-white flex items-center">
                <Activity size={20} className="mr-2 text-skutopia-600" />
                Recent Activities
              </CardTitle>
            </CardHeader>
            <CardContent>
              <ScrollArea className="max-h-60 pr-2">
                <div className="space-y-3">
                  {dashboardData?.recentActivities && dashboardData.recentActivities.length > 0 ? (
                    dashboardData.recentActivities.map((activity) => (
                      <div key={activity.id} className="flex items-center p-3 bg-gray-50 dark:bg-gray-700/50 rounded-md shadow-sm border-l-4 border-gray-300 dark:border-gray-600">
                        {getActivityIcon(activity.type)}
                        <div className="flex-1">
                          <p className="text-sm font-medium text-gray-800 dark:text-gray-200">{activity.description}</p>
                          <p className="text-xs text-gray-500 dark:text-gray-400">
                            {new Date(activity.timestamp).toLocaleDateString('en-US', { month: 'short', day: 'numeric' })} - {new Date(activity.timestamp).toLocaleTimeString('en-US', { hour: 'numeric', minute: '2-digit', hour12: true })}
                          </p>
                          {activity.link && (
                            <Link to={activity.link} className="text-xs text-skutopia-600 hover:underline dark:text-skutopia-400">
                              View Details
                            </Link>
                          )}
                        </div>
                      </div>
                    ))
                  ) : (
                    <div className="py-6 text-center bg-gray-50 dark:bg-gray-700/30 rounded-lg border border-dashed border-gray-300 dark:border-gray-600">
                      <div className="flex flex-col items-center justify-center space-y-3">
                        <span className="text-3xl">📊</span>
                        <h3 className="text-lg font-medium text-gray-700 dark:text-gray-300">No Recent Activity Yet</h3>
                        <p className="text-sm text-gray-500 dark:text-gray-400 max-w-md">
                          Start learning by taking quizzes, watching videos, or using flashcards to see your activities here.
                        </p>
                      </div>
                    </div>
                  )}
                </div>
              </ScrollArea>
            </CardContent>
          </Card>

          {/* --- Quick Actions Card (Improved Layout) --- */}
          <Card className="shadow-lg rounded-lg dark:bg-gray-800/50 border dark:border-gray-700/50">
            <CardHeader>
              <CardTitle className="text-xl font-semibold text-gray-700 dark:text-white flex items-center">
                <span role="img" aria-label="rocket" className="mr-2">🚀</span>
                Quick Actions
              </CardTitle>
            </CardHeader>
            <CardContent>
              <div className="grid grid-cols-2 gap-4">
                <Button asChild variant="outline" className="h-auto py-4 flex flex-col items-center justify-center space-y-1.5 text-center hover:bg-gray-50 dark:hover:bg-gray-700/50 transition-colors">
                  <Link to="/quizzes">
                    <Pencil size={24} className="mb-1 text-blue-500" />
                    <span className="text-sm font-medium text-gray-700 dark:text-gray-300">Take Quiz</span>
                  </Link>
                </Button>
                <Button asChild variant="outline" className="h-auto py-4 flex flex-col items-center justify-center space-y-1.5 text-center hover:bg-gray-50 dark:hover:bg-gray-700/50 transition-colors">
                  <Link to="/videos">
                    <Video size={24} className="mb-1 text-red-500" />
                    <span className="text-sm font-medium text-gray-700 dark:text-gray-300">Watch Videos</span>
                  </Link>
                </Button>
                <Button asChild variant="outline" className="h-auto py-4 flex flex-col items-center justify-center space-y-1.5 text-center hover:bg-gray-50 dark:hover:bg-gray-700/50 transition-colors">
                  <Link to="/flashcards">
                    <BookOpen size={24} className="mb-1 text-green-500" />
                    <span className="text-sm font-medium text-gray-700 dark:text-gray-300">Flashcards</span>
                  </Link>
                </Button>
                <Button asChild variant="outline" className="h-auto py-4 flex flex-col items-center justify-center space-y-1.5 text-center hover:bg-gray-50 dark:hover:bg-gray-700/50 transition-colors">
                  <Link to="/mentors">
                    <Users size={24} className="mb-1 text-purple-500" />
                    <span className="text-sm font-medium text-gray-700 dark:text-gray-300">Book Mentor</span>
                  </Link>
                </Button>
              </div>
            </CardContent>
          </Card>
        </div>
      </div>
    </div>
  );
};

export default Dashboard;<|MERGE_RESOLUTION|>--- conflicted
+++ resolved
@@ -327,62 +327,23 @@
       });
   }, [user]);
 
-<<<<<<< HEAD
-  if (loadingData) return <p className="p-6 text-center">Loading dashboard data...</p>;
-  if (fetchError) return <p className="p-6 text-center text-red-600">Error loading dashboard: {fetchError}</p>;
-  if (!user) return <p className="p-6 text-center">User not found.</p>;
-
-  // Helper to get icon based on activity type
-  const getActivityIcon = (type: ActivityItem['type']) => {
-    switch (type) {
-      case 'quiz_start':
-      case 'quiz_complete':
-        return <Award size={18} className="mr-3 text-blue-500" />;
-      case 'video_watch':
-        return <Video size={18} className="mr-3 text-red-500" />;
-      case 'flashcard_session':
-        return <BookOpen size={18} className="mr-3 text-green-500" />;
-      case 'material_view':
-        return <FileText size={18} className="mr-3 text-purple-500" />;
-      default:
-        return <Activity size={18} className="mr-3 text-gray-500" />;
-    }
-  };
-=======
   if (loading) return <p className="p-6 text-center">Loading dashboard...</p>;
   if (error) return <p className="p-6 text-center text-red-600">Error: {error}</p>;
-  if (!dashboardData || !user) return <p className="p-6 text-center">No dashboard data or user found.</p>;
->>>>>>> fb01e1f9
+  if (!dashboardData) return <p className="p-6 text-center">No dashboard data found.</p>;
 
   return (
     <div className="p-6 bg-gray-50 dark:bg-gray-950 min-h-screen font-sans">
       {/* Header Section */}
       <div className="mb-8 p-4 bg-white dark:bg-gray-800/50 shadow rounded-lg flex items-center space-x-4 border dark:border-gray-700/50">
         <img
-<<<<<<< HEAD
-          src={user.avatarUrl || '/default-avatar.png'}
-          alt={`${user.name}'s Avatar`}
-          className="w-16 h-16 rounded-full border-2 border-skutopia-500"
+          src={dashboardData.user.avatar_url || '/default-avatar.png'}
+          alt={`${dashboardData.user.name}'s Avatar`}
+          className="w-16 h-16 rounded-full border-2 border-blue-500"
           onError={(e) => { (e.target as HTMLImageElement).src = '/default-avatar.png'; }}
         />
         <div>
-          <h1 className="text-3xl font-bold text-gray-800 dark:text-white">Welcome back, {user.name}! 👋</h1>
-          <p className="text-gray-600 dark:text-gray-400">Let's continue your learning journey.</p>
-=======
-          key={user.avatarUrl} 
-          src={user.avatarUrl || '/default-avatar.png'} 
-          alt={`${user.name}'s Avatar`}
-          className="w-16 h-16 rounded-full border-2 border-blue-500 object-cover"
-          onError={(e) => { 
-            if ((e.target as HTMLImageElement).src !== '/default-avatar.png') {
-                (e.target as HTMLImageElement).src = '/default-avatar.png'; 
-            }
-          }}
-        />
-        <div>
-          <h1 className="text-3xl font-bold text-gray-800">Welcome back, {user.name}! 👋</h1>
+          <h1 className="text-3xl font-bold text-gray-800">Welcome back, {dashboardData.user.name}! 👋</h1>
           <p className="text-gray-600">Let's continue your learning journey.</p>
->>>>>>> fb01e1f9
         </div>
       </div>
 
